--- conflicted
+++ resolved
@@ -1,14 +1,5 @@
 garc: Python and Command-Line Interface for Gab.com API
 =====
-
-
-<<<<<<< HEAD
-=======
-**SEE BRANCH mastadon-fix FOR CURRENTLY WORKING AND NEWLY IMPLEMENTED FEATURES DUE TO THIS CHANGE. CURRENTLY ONLY SEARCH WORKS AND IS NOW A HASHTAG BASED SEARCH AS OPPOSED TO THE TEXT BASED SEARCH WHICH PREVIOUSLY EXISTED**
-
-**THIS NEW BRAANCH CAN BE INSTALLED VIA PIP**
-`pip install git+git://github.com/ChrisStevens/garc@mastodon-fix`
->>>>>>> a206dabb
 
 Garc is a python library and command line tool for collecting JSON data from Gab.com. In July 2019, Gab switched its platform to a fork of Mastodon, this package was origionally written prior to this switch, but has been updated to work as well as possible with the new functionality of Mastodon.
 
